// Copyright (c) Microsoft Corporation.
// Licensed under the MIT License.

#[cfg(target_os = "linux")]
pub mod linux;

#[cfg(target_os = "windows")]
pub mod windows;

use std::collections::{btree_map, BTreeMap};

use serde::{Deserialize, Serialize};

use crate::code::ModulePath;

/// Block coverage for a command invocation.
///
/// Organized by module.
#[derive(Clone, Debug, Default, Deserialize, PartialEq, Serialize)]
<<<<<<< HEAD
=======
#[serde(transparent)]
>>>>>>> 9c1540ac
pub struct CommandBlockCov {
    modules: BTreeMap<ModulePath, ModuleCov>,
}

impl CommandBlockCov {
    /// Returns `true` if the module was newly-inserted (which initializes its
    /// block coverage map). Otherwise, returns `false`, and no re-computation
    /// is performed.
    pub fn insert(&mut self, path: &ModulePath, offsets: impl Iterator<Item = u64>) -> bool {
        use std::collections::btree_map::Entry;

        match self.modules.entry(path.clone()) {
            Entry::Occupied(_entry) => false,
            Entry::Vacant(entry) => {
                entry.insert(ModuleCov::new(offsets));
                true
            }
        }
    }

    pub fn increment(&mut self, path: &ModulePath, offset: u64) {
        let entry = self.modules.entry(path.clone());

        if let btree_map::Entry::Vacant(_) = entry {
            log::warn!(
                "initializing missing module when incrementing coverage at {}+{:x}",
                path,
                offset
            );
        }

        let module = entry.or_default();
        module.increment(offset);
    }

    pub fn iter(&self) -> impl Iterator<Item = (&ModulePath, &ModuleCov)> {
        self.modules.iter()
    }

    pub fn merge_max(&mut self, other: &Self) {
        for (module, cov) in other.iter() {
            let entry = self.modules.entry(module.clone()).or_default();
            entry.merge_max(cov);
        }
    }
}

#[derive(Clone, Debug, Default, Deserialize, Eq, PartialEq, Serialize)]
#[serde(transparent)]
pub struct ModuleCov {
    #[serde(with = "array")]
    pub blocks: BTreeMap<u64, BlockCov>,
}

impl ModuleCov {
    pub fn new(offsets: impl Iterator<Item = u64>) -> Self {
        let blocks = offsets.map(|o| (o, BlockCov::new(o))).collect();
        Self { blocks }
    }

    pub fn increment(&mut self, offset: u64) {
        let block = self
            .blocks
            .entry(offset)
            .or_insert_with(|| BlockCov::new(offset));
        block.count = block.count.saturating_add(1);
    }

    pub fn merge_max(&mut self, other: &Self) {
        for block in other.blocks.values() {
            let entry = self
                .blocks
                .entry(block.offset)
                .or_insert_with(|| BlockCov::new(block.offset));
            entry.count = u32::max(entry.count, block.count);
        }
    }
}

/// Coverage info for a specific block, identified by its offset.
#[derive(Clone, Copy, Debug, Deserialize, Eq, PartialEq, Serialize)]
pub struct BlockCov {
    /// Offset of the block, relative to the module base load address.
    //
    // These offsets are represented as `u64` values, but since they are offsets
    // within an assumed well-formed module, they should never exceed a `u32`.
    // We thus assume that they can be losslessly serialized to an `f64`.
    //
    // If we need to handle malformed binaries or arbitrary addresses, then this
    // will need revision.
    pub offset: u64,

    /// Number of times a block was seen to be executed, relative to some input
    /// or corpus.
    ///
    /// Right now, we only set one-shot breakpoints, so the max `count` for a
    /// single input is 1. In this usage, if we measure corpus block coverage
    /// with `sum()` as the aggregation function, then `count` / `corpus.len()`
    /// tells us the proportion of corpus inputs that cover a block.
    ///
    /// If we reset breakpoints and recorded multiple block hits per input, then
    /// the corpus semantics would depend on the aggregation function.
    pub count: u32,
}

impl BlockCov {
    pub fn new(offset: u64) -> Self {
        Self { offset, count: 0 }
    }
}

mod array {
    use std::collections::BTreeMap;
    use std::fmt;

    use serde::de::{self, Deserializer, Visitor};
    use serde::ser::{SerializeSeq, Serializer};

    use super::BlockCov;

    type BlockCovMap = BTreeMap<u64, BlockCov>;

    pub fn serialize<S>(data: &BlockCovMap, ser: S) -> Result<S::Ok, S::Error>
    where
        S: Serializer,
    {
        let mut seq = ser.serialize_seq(Some(data.len()))?;
        for v in data.values() {
            seq.serialize_element(v)?;
        }
        seq.end()
    }

    pub fn deserialize<'d, D>(de: D) -> Result<BlockCovMap, D::Error>
    where
        D: Deserializer<'d>,
    {
        de.deserialize_seq(FlattenVisitor)
    }

    struct FlattenVisitor;

    impl<'d> Visitor<'d> for FlattenVisitor {
        type Value = BlockCovMap;

        fn expecting(&self, f: &mut fmt::Formatter) -> fmt::Result {
            write!(f, "array of blocks")
        }

        fn visit_seq<A>(self, mut seq: A) -> Result<Self::Value, A::Error>
        where
            A: de::SeqAccess<'d>,
        {
            let mut map = Self::Value::default();

            while let Some(block) = seq.next_element::<BlockCov>()? {
                map.insert(block.offset, block);
            }

            Ok(map)
        }
    }
}

#[cfg(test)]
mod tests {
    use super::*;

    // Builds a `ModuleCov` from a vec of `(offset, counts)` tuples.
    fn from_vec(data: Vec<(u64, u32)>) -> ModuleCov {
        let offsets = data.iter().map(|(o, _)| *o);
        let mut cov = ModuleCov::new(offsets);
        for (offset, count) in data {
            for _ in 0..count {
                cov.increment(offset);
            }
        }
        cov
    }

    // Builds a vec of `(count, offset)` tuples from a `ModuleCov`.
    fn to_vec(cov: &ModuleCov) -> Vec<(u64, u32)> {
        cov.blocks.iter().map(|(o, b)| (*o, b.count)).collect()
    }

    #[test]
    fn test_module_merge_max() {
        let initial = vec![(2, 0), (3, 0), (5, 0), (8, 0)];

        // Start out with known offsets and no hits.
        let mut total = from_vec(initial.clone());
        assert_eq!(to_vec(&total), vec![(2, 0), (3, 0), (5, 0), (8, 0),]);

        // If we merge data that is missing offsets, nothing happens.
        let empty = from_vec(vec![]);
        total.merge_max(&empty);
        assert_eq!(to_vec(&total), vec![(2, 0), (3, 0), (5, 0), (8, 0),]);

        // Merging some known hits updates the total.
        let hit_3_8 = from_vec(vec![(2, 0), (3, 1), (5, 0), (8, 1)]);
        total.merge_max(&hit_3_8);
        assert_eq!(to_vec(&total), vec![(2, 0), (3, 1), (5, 0), (8, 1),]);

        // Merging the same known hits again is idempotent.
        total.merge_max(&hit_3_8);
        assert_eq!(to_vec(&total), vec![(2, 0), (3, 1), (5, 0), (8, 1),]);

        // Monotonic: merging missed known offsets doesn't lose existing.
        let empty = from_vec(initial);
        total.merge_max(&empty);
        assert_eq!(to_vec(&total), vec![(2, 0), (3, 1), (5, 0), (8, 1),]);

        // Monotonic: merging some known hit, some misses doesn't lose existing.
        let hit_3 = from_vec(vec![(2, 0), (3, 1), (5, 0), (8, 0)]);
        total.merge_max(&hit_3);
        assert_eq!(to_vec(&total), vec![(2, 0), (3, 1), (5, 0), (8, 1),]);

        // Newly-discovered offsets are merged.
        let extra = from_vec(vec![
            (1, 0), // New, not hit
            (2, 0),
            (3, 1),
            (5, 0),
            (8, 1),
            (13, 1), // New, was hit
        ]);
        total.merge_max(&extra);
        assert_eq!(
            to_vec(&total),
            vec![(1, 0), (2, 0), (3, 1), (5, 0), (8, 1), (13, 1),]
        );
    }

    fn module_path(path: &str) -> ModulePath {
        ModulePath::new(std::path::PathBuf::from(path)).unwrap()
    }

    fn cmd_cov_from_vec(data: Vec<(&'static str, Vec<(u64, u32)>)>) -> CommandBlockCov {
        let mut cov = CommandBlockCov::default();

        for (path, module_data) in data {
            let module_cov = from_vec(module_data);
            cov.modules.insert(module_path(path), module_cov);
        }

        cov
    }

    #[test]
    fn test_cmd_cov_increment() {
        #[cfg(target_os = "linux")]
        const MAIN_EXE: &str = "/main.exe";

        #[cfg(target_os = "linux")]
        const SOME_DLL: &str = "/lib/some.dll";

        #[cfg(target_os = "windows")]
        const MAIN_EXE: &str = r"c:\main.exe";

        #[cfg(target_os = "windows")]
        const SOME_DLL: &str = r"c:\lib\some.dll";

        let main_exe = module_path(MAIN_EXE);
        let some_dll = module_path(SOME_DLL);

        let mut coverage = CommandBlockCov::default();

        // Normal initialization, assuming disassembly of module.
        coverage.insert(&main_exe, vec![1, 20, 300].into_iter());
        coverage.increment(&main_exe, 20);

        // On-demand module initialization, using only observed offsets.
        coverage.increment(&some_dll, 123);
        coverage.increment(&some_dll, 456);
        coverage.increment(&some_dll, 789);

        let expected = cmd_cov_from_vec(vec![
            (MAIN_EXE, vec![(1, 0), (20, 1), (300, 0)]),
            (SOME_DLL, vec![(123, 1), (456, 1), (789, 1)]),
        ]);

        assert_eq!(coverage, expected);
    }

    #[test]
    fn test_cmd_cov_merge_max() {
        #[cfg(target_os = "linux")]
        const MAIN_EXE: &str = "/main.exe";

        #[cfg(target_os = "linux")]
        const KNOWN_DLL: &str = "/lib/known.dll";

        #[cfg(target_os = "linux")]
        const UNKNOWN_DLL: &str = "/usr/lib/unknown.dll";

        #[cfg(target_os = "windows")]
        const MAIN_EXE: &str = r"c:\main.exe";

        #[cfg(target_os = "windows")]
        const KNOWN_DLL: &str = r"c:\lib\known.dll";

        #[cfg(target_os = "windows")]
        const UNKNOWN_DLL: &str = r"c:\usr\lib\unknown.dll";

        let mut total = cmd_cov_from_vec(vec![
            (MAIN_EXE, vec![(2, 0), (40, 1), (600, 0), (8000, 1)]),
            (KNOWN_DLL, vec![(1, 1), (30, 1), (500, 0), (7000, 0)]),
        ]);

        let new = cmd_cov_from_vec(vec![
            (MAIN_EXE, vec![(2, 1), (40, 0), (600, 0), (8000, 0)]),
            (KNOWN_DLL, vec![(1, 0), (30, 0), (500, 1), (7000, 1)]),
            (UNKNOWN_DLL, vec![(123, 0), (456, 1)]),
        ]);

        total.merge_max(&new);

        let expected = cmd_cov_from_vec(vec![
            (MAIN_EXE, vec![(2, 1), (40, 1), (600, 0), (8000, 1)]),
            (KNOWN_DLL, vec![(1, 1), (30, 1), (500, 1), (7000, 1)]),
            (UNKNOWN_DLL, vec![(123, 0), (456, 1)]),
        ]);

        assert_eq!(total, expected);
    }

    #[test]
    fn test_block_cov_serde() {
        let block = BlockCov {
            offset: 123,
            count: 456,
        };

        let ser = serde_json::to_string(&block).unwrap();

        let text = r#"{"offset":123,"count":456}"#;
        assert_eq!(ser, text);

        let de: BlockCov = serde_json::from_str(&ser).unwrap();
        assert_eq!(de, block);
    }

    #[test]
    fn test_cmd_cov_serde() {
        #[cfg(target_os = "linux")]
        const MAIN_EXE: &str = "/main.exe";

        #[cfg(target_os = "linux")]
        const SOME_DLL: &str = "/lib/some.dll";

        #[cfg(target_os = "windows")]
        const MAIN_EXE: &str = r"c:\main.exe";

        #[cfg(target_os = "windows")]
        const SOME_DLL: &str = r"c:\lib\some.dll";

        let main_exe = module_path(MAIN_EXE);
        let some_dll = module_path(SOME_DLL);

        let cov = {
            let mut cov = CommandBlockCov::default();
            cov.insert(&main_exe, vec![1, 20, 300].into_iter());
            cov.increment(&main_exe, 1);
            cov.increment(&main_exe, 300);
            cov.insert(&some_dll, vec![2, 30, 400].into_iter());
            cov.increment(&some_dll, 30);
            cov
        };

        let ser = serde_json::to_string(&cov).unwrap();

        #[cfg(target_os = "linux")]
        let text = r#"{"/lib/some.dll":[{"offset":2,"count":0},{"offset":30,"count":1},{"offset":400,"count":0}],"/main.exe":[{"offset":1,"count":1},{"offset":20,"count":0},{"offset":300,"count":1}]}"#;

        #[cfg(target_os = "windows")]
        let text = r#"{"c:\\lib\\some.dll":[{"offset":2,"count":0},{"offset":30,"count":1},{"offset":400,"count":0}],"c:\\main.exe":[{"offset":1,"count":1},{"offset":20,"count":0},{"offset":300,"count":1}]}"#;

        assert_eq!(ser, text);

        let de: CommandBlockCov = serde_json::from_str(&ser).unwrap();
        assert_eq!(de, cov);
    }
}<|MERGE_RESOLUTION|>--- conflicted
+++ resolved
@@ -17,10 +17,7 @@
 ///
 /// Organized by module.
 #[derive(Clone, Debug, Default, Deserialize, PartialEq, Serialize)]
-<<<<<<< HEAD
-=======
 #[serde(transparent)]
->>>>>>> 9c1540ac
 pub struct CommandBlockCov {
     modules: BTreeMap<ModulePath, ModuleCov>,
 }
