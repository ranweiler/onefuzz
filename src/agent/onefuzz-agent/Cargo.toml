[package]
name = "onefuzz-agent"
version = "0.2.0"
authors = ["fuzzing@microsoft.com"]
edition = "2018"
publish = false
license = "MIT"

[features]
integration_test=[]

[dependencies]
anyhow = "1.0"
arraydeque = "0.4.5"
appinsights = "0.1"
async-trait = "0.1"
atexit = { path = "../atexit" }
backoff = { version = "0.3", features = ["tokio"] }
clap = "2.33"
<<<<<<< HEAD
coverage = { path = "../coverage" }
tempfile = "3.2"
=======
crossterm = "0.18"
>>>>>>> a103985c
env_logger = "0.8"
flume = "0.10.4"
futures = "0.3.14"
hex = "0.4"
lazy_static = "1.4"
log = "0.4"
num_cpus = "1.13"
reqwest = { version = "0.11.3", features = ["json", "stream"] }
serde = "1.0"
serde_json = "1.0"
onefuzz = { path = "../onefuzz" }
onefuzz-telemetry = { path = "../onefuzz-telemetry" }
path-absolutize = "3.0.10"
reqwest-retry = { path = "../reqwest-retry" }
stacktrace-parser = { path = "../stacktrace-parser" }
storage-queue = { path = "../storage-queue" }
tempfile = "3.2"
thiserror = "1.0"
tokio = { version = "1.5.0", features = ["full"] }
tokio-util = { version = "0.6.6", features = ["full"] }
tokio-stream = "0.1.5"
tui = { version = "0.14", default-features = false, features = ['crossterm'] }
url = { version = "2.2", features = ["serde"] }
uuid = { version = "0.8", features = ["serde", "v4"] }<|MERGE_RESOLUTION|>--- conflicted
+++ resolved
@@ -17,12 +17,8 @@
 atexit = { path = "../atexit" }
 backoff = { version = "0.3", features = ["tokio"] }
 clap = "2.33"
-<<<<<<< HEAD
 coverage = { path = "../coverage" }
-tempfile = "3.2"
-=======
 crossterm = "0.18"
->>>>>>> a103985c
 env_logger = "0.8"
 flume = "0.10.4"
 futures = "0.3.14"
